#![allow(clippy::needless_range_loop)]
use aws_sdk_sns::Client as SNSClient;
use aws_sdk_sqs::{config::Region, Client};
use clap::Parser;
use core::sync::atomic::Ordering::SeqCst;
use cudarc::driver::{
    result::{
        self,
        event::{self, elapsed},
        stream::synchronize,
    },
    CudaDevice, CudaSlice,
};
use gpu_iris_mpc::{
    dot::{
        device_manager::DeviceManager,
        distance_comparator::DistanceComparator,
        share_db::{preprocess_query, ShareDB},
        IRIS_CODE_LENGTH, ROTATIONS,
    },
    helpers::{
        device_ptrs, device_ptrs_to_slices,
        kms_dh::derive_shared_secret,
        mmap::{read_mmap_file, write_mmap_file},
        sqs::{ResultEvent, SMPCRequest, SQSMessage},
    },
    setup::{
        galois_engine::degree4::GaloisRingIrisCodeShare,
        iris_db::db::IrisDB,
    },
    threshold_ring::protocol::{ChunkShare, Circuits},
};
use lazy_static::lazy_static;
use rand::{rngs::StdRng, SeedableRng};
use ring::hkdf::{Algorithm, Okm, Salt, HKDF_SHA256};
use std::{
    fs::metadata,
    mem,
    sync::{atomic::AtomicUsize, Arc, Mutex},
    time::{Duration, Instant},
};
<<<<<<< HEAD
use tokio::{sync::mpsc, task::spawn_blocking, time::sleep};
=======
use tokio::{
    runtime, task::{spawn_blocking, JoinHandle}, time::sleep
};
>>>>>>> 60c34c2a

const REGION: &str = "eu-north-1";
const DB_SIZE: usize = 8 * 1_000;
const DB_BUFFER: usize = 8 * 1_000;
const N_QUERIES: usize = 32;
const N_BATCHES: usize = 100;
const RNG_SEED: u64 = 42;
const MAX_CONCURRENT_REQUESTS: usize = 5;
const DB_CODE_FILE: &str = "codes.db";
const DB_MASK_FILE: &str = "masks.db";
const DEFAULT_PATH: &str = "/opt/dlami/nvme/";
const QUERIES: usize = ROTATIONS * N_QUERIES;
const KMS_KEY_IDS: [&str; 3] = [
    "077788e2-9eeb-4044-859b-34496cfd500b",
    "896353dc-5ea5-42d4-9e4e-f65dd8169dee",
    "42bb01f5-8380-48b4-b1f1-929463a587fb",
];

lazy_static! {
    static ref KDF_NONCE: AtomicUsize = AtomicUsize::new(0);
    static ref KDF_SALT: Salt = Salt::new(HKDF_SHA256, b"IRIS_MPC");
}

macro_rules! debug_record_event {
    ($manager:expr, $streams:expr, $timers:expr) => {
        let evts = $manager.create_events();
        $manager.record_event($streams, &evts);
        $timers.push(evts);
    };
}

macro_rules! forget_vec {
    ($vec:expr) => {
        while let Some(item) = $vec.pop() {
            std::mem::forget(item);
        }
    };
}

#[derive(Debug, Parser)]
struct Opt {
    #[structopt(short, long)]
    queue: String,

    #[structopt(short, long)]
    results_topic_arn: String,

    #[structopt(short, long)]
    party_id: usize,

    #[structopt(short, long)]
    bootstrap_url: Option<String>,

    #[structopt(short, long)]
    path: Option<String>,
}

#[derive(Default)]
struct BatchQueryEntries {
    pub code: Vec<GaloisRingIrisCodeShare>,
    pub mask: Vec<GaloisRingIrisCodeShare>,
}

#[derive(Default)]
struct BatchQuery {
    pub request_ids: Vec<String>,
    pub query:       BatchQueryEntries,
    pub db:          BatchQueryEntries,
}

async fn receive_batch(
    party_id: usize,
    client: &Client,
    queue_url: &String,
) -> eyre::Result<BatchQuery> {
    let mut batch_query = BatchQuery::default();

    while batch_query.db.code.len() < QUERIES {
        let rcv_message_output = client
            .receive_message()
            .max_number_of_messages(1i32)
            .queue_url(queue_url)
            .send()
            .await?;

        for sns_message in rcv_message_output.messages.unwrap_or_default() {
            let message: SQSMessage = serde_json::from_str(sns_message.body().unwrap())?;
            let message: SMPCRequest = serde_json::from_str(&message.message)?;
            batch_query.request_ids.push(message.clone().request_id);

            let (db_iris_shares, db_mask_shares, iris_shares, mask_shares) =
                spawn_blocking(move || {
                    let mut iris_share =
                        GaloisRingIrisCodeShare::new(party_id + 1, message.get_iris_shares());
                    let mut mask_share =
                        GaloisRingIrisCodeShare::new(party_id + 1, message.get_mask_shares());

                    let db_iris_shares = iris_share.all_rotations();
                    let db_mask_shares = mask_share.all_rotations();

                    GaloisRingIrisCodeShare::preprocess_iris_code_query_share(&mut iris_share);
                    GaloisRingIrisCodeShare::preprocess_iris_code_query_share(&mut mask_share);

                    (
                        db_iris_shares,
                        db_mask_shares,
                        iris_share.all_rotations(),
                        mask_share.all_rotations(),
                    )
                })
                .await?;

            batch_query.db.code.extend(db_iris_shares);
            batch_query.db.mask.extend(db_mask_shares);
            batch_query.query.code.extend(iris_shares);
            batch_query.query.mask.extend(mask_shares);

            // TODO: we should only delete after processing
            client
                .delete_message()
                .queue_url(queue_url)
                .receipt_handle(sns_message.receipt_handle.unwrap())
                .send()
                .await?;
        }
    }

    Ok(batch_query)
}

fn prepare_query_shares(shares: Vec<GaloisRingIrisCodeShare>) -> Vec<Vec<u8>> {
    preprocess_query(
        &shares
            .into_iter()
            .map(|e| e.coefs)
            .flatten()
            .collect::<Vec<_>>(),
    )
}

#[allow(clippy::type_complexity)]
fn slice_tuples_to_ptrs(
    tuple: &(
        (Vec<CudaSlice<i8>>, Vec<CudaSlice<i8>>),
        (Vec<CudaSlice<u32>>, Vec<CudaSlice<u32>>),
    ),
) -> ((Vec<u64>, Vec<u64>), (Vec<u64>, Vec<u64>)) {
    (
        (device_ptrs(&tuple.0 .0), device_ptrs(&tuple.0 .1)),
        (device_ptrs(&tuple.1 .0), device_ptrs(&tuple.1 .1)),
    )
}

fn open(
    party: &mut Circuits,
    x: &[ChunkShare<u64>],
    distance_comparator: &DistanceComparator,
    results_ptrs: &[CudaSlice<u32>],
    chunk_size: usize,
    db_sizes: &[usize],
) {
    let n_devices = x.len();
    let mut a = Vec::with_capacity(n_devices);
    let mut b = Vec::with_capacity(n_devices);
    let mut c = Vec::with_capacity(n_devices);

    cudarc::nccl::result::group_start().unwrap();
    for (idx, res) in x.iter().enumerate() {
        // Result is in bit 0
        let res = res.get_offset(0, chunk_size);
        party.send_view(&res.b, party.next_id(), idx);
        a.push(res.a);
        b.push(res.b);
    }
    for (idx, res) in x.iter().enumerate() {
        let mut res = res.get_offset(1, chunk_size);
        party.receive_view(&mut res.a, party.prev_id(), idx);
        c.push(res.a);
    }
    cudarc::nccl::result::group_end().unwrap();

    distance_comparator.open_results(&a, &b, &c, results_ptrs, db_sizes);
}

fn get_merged_results(host_results: &[Vec<u32>], n_devices: usize) -> Vec<u32> {
    let mut results = vec![];
    for j in 0..host_results[0].len() {
        let mut match_entry = u32::MAX;
        for i in 0..host_results.len() {
            if host_results[i][j] < match_entry {
                match_entry = host_results[i][j] * n_devices as u32 + i as u32;
            }
        }

        results.push(match_entry);

        // DEBUG
        println!(
            "Query {}: match={} [index: {}]",
            j,
            match_entry != u32::MAX,
            match_entry
        );
    }
    results
}

fn await_streams(streams: &[u64]) {
    for i in 0..streams.len() {
        unsafe {
            synchronize(streams[i] as *mut _).unwrap();
        }
    }
}

fn dtod_at_offset(
    dst: u64,
    dst_offset: usize,
    src: u64,
    src_offset: usize,
    len: usize,
    stream_ptr: u64,
) {
    unsafe {
        result::memcpy_dtod_async(
            dst + dst_offset as u64,
            src + src_offset as u64,
            len,
            stream_ptr as *mut _,
        )
        .unwrap();
    }
}

fn device_ptrs_to_shares<T>(
    a: &[u64],
    b: &[u64],
    lens: &[usize],
    devs: &[Arc<CudaDevice>],
) -> Vec<ChunkShare<T>> {
    let a = device_ptrs_to_slices(a, lens, devs);
    let b = device_ptrs_to_slices(b, lens, devs);

    a.into_iter()
        .zip(b.into_iter())
        .map(|(a, b)| ChunkShare::new(a, b))
        .collect::<Vec<_>>()
}

/// Internal helper function to derive a new seed from the given seed and nonce.
fn derive_seed(seed: [u32; 8], nonce: usize) -> eyre::Result<[u32; 8]> {
    let pseudo_rand_key = KDF_SALT.extract(bytemuck::cast_slice(&seed));
    let nonce = nonce.to_be_bytes();
    let context = vec![nonce.as_slice()];
    let output_key_material: Okm<Algorithm> =
        pseudo_rand_key.expand(&context, HKDF_SHA256).unwrap();
    let mut result = [0u32; 8];
    output_key_material
        .fill(bytemuck::cast_slice_mut(&mut result))
        .unwrap();
    Ok(result)
}

/// Applies a KDF to the given seeds to derive new seeds.
fn next_chacha_seeds(seeds: ([u32; 8], [u32; 8])) -> eyre::Result<([u32; 8], [u32; 8])> {
    let nonce = KDF_NONCE.fetch_add(1, SeqCst);
    Ok((derive_seed(seeds.0, nonce)?, derive_seed(seeds.1, nonce)?))
}

fn distribute_insertions(results: &[usize], db_sizes: &[usize]) -> Vec<Vec<usize>> {
    let mut ret = vec![vec![]; db_sizes.len()];
    let start = db_sizes
        .iter()
        .position(|&x| x == *db_sizes.iter().min().unwrap())
        .unwrap();

    let mut c = start;
    for r in results {
        ret[c].push(*r);
        c = (c + 1) % db_sizes.len();
    }
    ret
}

#[tokio::main]
async fn main() -> eyre::Result<()> {
    let Opt {
        queue,
        party_id,
        bootstrap_url,
        path,
        results_topic_arn,
    } = Opt::parse();
    let path = path.unwrap_or(DEFAULT_PATH.to_string());

    let code_db_path = format!("{}/{}", path, DB_CODE_FILE);
    let mask_db_path = format!("{}/{}", path, DB_MASK_FILE);

    let region_provider = Region::new(REGION);
    let shared_config = aws_config::from_env().region(region_provider).load().await;
    let sqs_client = Client::new(&shared_config);
    let sns_client = SNSClient::new(&shared_config);

    // Init RNGs
    let own_key_id = KMS_KEY_IDS[party_id];
    let dh_pairs = match party_id {
        0 => (1usize, 2usize),
        1 => (2usize, 0usize),
        2 => (0usize, 1usize),
        _ => unimplemented!(),
    };

    let chacha_seeds = (
        bytemuck::cast(derive_shared_secret(own_key_id, KMS_KEY_IDS[dh_pairs.0]).await?),
        bytemuck::cast(derive_shared_secret(own_key_id, KMS_KEY_IDS[dh_pairs.1]).await?),
    );

    // Generate or load DB
    let (codes_db, masks_db) = if metadata(&code_db_path).is_ok() && metadata(&mask_db_path).is_ok()
    {
        (
            read_mmap_file(&code_db_path)?,
            read_mmap_file(&mask_db_path)?,
        )
    } else {
        let mut rng = StdRng::seed_from_u64(RNG_SEED);
        let db = IrisDB::new_random_par(DB_SIZE, &mut rng);

        let codes_db = db
            .db
            .iter()
            .map(|iris| {
                GaloisRingIrisCodeShare::encode_iris_code(
                    &iris.code,
                    &iris.mask,
                    &mut StdRng::seed_from_u64(RNG_SEED),
                )[party_id]
                    .coefs
            })
            .flatten()
            .collect::<Vec<_>>();

        let masks_db = db
            .db
            .iter()
            .map(|iris| {
                GaloisRingIrisCodeShare::encode_mask_code(
                    &iris.mask,
                    &mut StdRng::seed_from_u64(RNG_SEED),
                )[party_id]
                    .coefs
            })
            .flatten()
            .collect::<Vec<_>>();

        write_mmap_file(&code_db_path, &codes_db)?;
        write_mmap_file(&mask_db_path, &masks_db)?;
        (codes_db, masks_db)
    };

    println!("Starting engines...");

    let device_manager = Arc::new(DeviceManager::init());

    // Phase 1 Setup
    let mut codes_engine = ShareDB::init(
        party_id,
        device_manager.clone(),
        DB_SIZE + DB_BUFFER,
        QUERIES,
        next_chacha_seeds(chacha_seeds)?,
        bootstrap_url.clone(),
        Some(true),
        Some(4000),
    );

    let mut masks_engine = ShareDB::init(
        party_id,
        device_manager.clone(),
        DB_SIZE + DB_BUFFER,
        QUERIES,
        next_chacha_seeds(chacha_seeds)?,
        bootstrap_url.clone(),
        Some(true),
        Some(4001),
    );

    let code_db_slices = codes_engine.load_db(&codes_db, DB_SIZE, DB_SIZE + DB_BUFFER, true);
    let mask_db_slices = masks_engine.load_db(&masks_db, DB_SIZE, DB_SIZE + DB_BUFFER, true);

    // Engines for inflight queries
    let mut batch_codes_engine = ShareDB::init(
        party_id,
        device_manager.clone(),
        QUERIES * device_manager.device_count(),
        QUERIES,
        next_chacha_seeds(chacha_seeds)?,
        bootstrap_url.clone(),
        Some(true),
        Some(4002),
    );
    let mut batch_masks_engine = ShareDB::init(
        party_id,
        device_manager.clone(),
        QUERIES * device_manager.device_count(),
        QUERIES,
        next_chacha_seeds(chacha_seeds)?,
        bootstrap_url.clone(),
        Some(true),
        Some(4003),
    );

    // Phase 2 Setup
    let phase2_chunk_size =
        (QUERIES * DB_SIZE / device_manager.device_count()).div_ceil(2048) * 2048;
    let phase2_chunk_size_max =
        (QUERIES * (DB_SIZE + DB_BUFFER) / device_manager.device_count()).div_ceil(2048) * 2048;
    let phase2_batch_chunk_size = (QUERIES * QUERIES).div_ceil(2048) * 2048;

    let phase2_batch = Arc::new(Mutex::new(Circuits::new(
        party_id,
        phase2_batch_chunk_size,
        phase2_batch_chunk_size,
        next_chacha_seeds(chacha_seeds)?,
        bootstrap_url.clone(),
        Some(4004),
    )));

    let phase2 = Arc::new(Mutex::new(Circuits::new(
        party_id,
        phase2_chunk_size,
        phase2_chunk_size_max / 64,
        next_chacha_seeds(chacha_seeds)?,
        bootstrap_url.clone(),
        Some(4005),
    )));

    let distance_comparator = Arc::new(Mutex::new(DistanceComparator::init(QUERIES)));

    // Prepare streams etc.
    let mut streams = vec![];
    let mut cublas_handles = vec![];
    let mut results = vec![];
    let mut batch_results = vec![];
    let mut final_results = vec![];
    for _ in 0..MAX_CONCURRENT_REQUESTS {
        let tmp_streams = device_manager.fork_streams();
        cublas_handles.push(device_manager.create_cublas(&tmp_streams));
        streams.push(tmp_streams);
        results.push(distance_comparator.lock().unwrap().prepare_results());
        batch_results.push(distance_comparator.lock().unwrap().prepare_results());
        final_results.push(distance_comparator.lock().unwrap().prepare_final_results());
    }

    let mut previous_previous_stream_event = device_manager.create_events();
    let mut previous_stream_event = device_manager.create_events();
    let mut current_stream_event = device_manager.create_events();

    let mut previous_thread_handle: Option<JoinHandle<()>> = None;
    let mut current_dot_event = device_manager.create_events();
    let mut next_dot_event = device_manager.create_events();
    let mut current_exchange_event = device_manager.create_events();
    let mut next_exchange_event = device_manager.create_events();
    let mut timer_events = vec![];
    let start_timer = device_manager.create_events();
    let end_timer = device_manager.create_events();

    let current_db_size: Vec<usize> =
        vec![DB_SIZE / device_manager.device_count(); device_manager.device_count()];
    let query_db_size = vec![QUERIES; device_manager.device_count()];
    let current_db_size_mutex = current_db_size
        .iter()
        .map(|&s| Arc::new(Mutex::new(s)))
        .collect::<Vec<_>>();

    // Start thread that will be responsible for communicating back the results
    let (tx, mut rx) = mpsc::channel::<(Vec<u32>, Vec<String>, Vec<bool>)>(32); // TODO: pick some buffer value
    let rx_sns_client = sns_client.clone();
    tokio::spawn(async move {
        while let Some((message, request_ids, matches)) = rx.recv().await {
            for (i, &idx_result) in message.iter().enumerate() {
                // TODO: write each result to postgres

                // Notify consumers about result
                println!("Sending results back to SNS...");
                let result_event =
                    ResultEvent::new(party_id, idx_result, matches[i], request_ids[i].clone());

                rx_sns_client
                    .publish()
                    .topic_arn(&results_topic_arn)
                    .message(serde_json::to_string(&result_event).unwrap())
                    .send()
                    .await
                    .unwrap();
            }
        }
    });

    println!("All systems ready.");

    let mut total_time = Instant::now();
    let mut batch_times = Duration::from_secs(0);

    // Main loop
    for request_counter in 0..N_BATCHES {
        // Skip first iteration
        if request_counter == 1 {
            total_time = Instant::now();
            batch_times = Duration::from_secs(0);
        }
        let now = Instant::now();
        let batch = receive_batch(party_id, &sqs_client, &queue).await?;
        println!("Received batch in {:?}", now.elapsed());
        batch_times += now.elapsed();

        let (code_query, mask_query, code_query_insert, mask_query_insert) =
            spawn_blocking(move || {
                let code_query = prepare_query_shares(batch.query.code);
                let mask_query = prepare_query_shares(batch.query.mask);
                let code_query_insert = prepare_query_shares(batch.db.code);
                let mask_query_insert = prepare_query_shares(batch.db.mask);
                (code_query, mask_query, code_query_insert, mask_query_insert)
            })
            .await?;

        let mut timers = vec![];

        let request_streams = &streams[request_counter % MAX_CONCURRENT_REQUESTS];
        let request_cublas_handles = &cublas_handles[request_counter % MAX_CONCURRENT_REQUESTS];
        let request_results = &results[request_counter % MAX_CONCURRENT_REQUESTS];
        let request_results_batch = &batch_results[request_counter % MAX_CONCURRENT_REQUESTS];
        let request_final_results = &final_results[request_counter % MAX_CONCURRENT_REQUESTS];

        // First stream doesn't need to wait on anyone
        if request_counter == 0 {
            device_manager.record_event(request_streams, &current_dot_event);
            device_manager.record_event(request_streams, &current_exchange_event);
            device_manager.record_event(request_streams, &start_timer);
        }

        // Transfer queries to device
        // TODO: free all of this!
        let code_query = device_manager.htod_transfer_query(&code_query, request_streams);
        let mask_query = device_manager.htod_transfer_query(&mask_query, request_streams);
        let code_query_insert =
            device_manager.htod_transfer_query(&code_query_insert, request_streams);
        let mask_query_insert =
            device_manager.htod_transfer_query(&mask_query_insert, request_streams);
        let code_query_sums =
            codes_engine.query_sums(&code_query, request_streams, request_cublas_handles);
        let mask_query_sums =
            masks_engine.query_sums(&mask_query, request_streams, request_cublas_handles);
        let code_query_insert_sums =
            codes_engine.query_sums(&code_query_insert, request_streams, request_cublas_handles);
        let mask_query_insert_sums =
            masks_engine.query_sums(&mask_query_insert, request_streams, request_cublas_handles);

        // update the db size, skip this for the first two
        if request_counter > 2 {
            // We have two streams working concurrently, we'll await the stream before
            // previous one
            let previous_previous_streams =
                &streams[(request_counter - 2) % MAX_CONCURRENT_REQUESTS];
            device_manager.await_event(previous_previous_streams, &previous_previous_stream_event);
            device_manager.await_streams(previous_previous_streams);
        }

        let current_db_size_stream = current_db_size_mutex
            .iter()
            .map(|e| *e.lock().unwrap())
            .collect::<Vec<_>>();

        // BLOCK 1: calculate individual dot products
        device_manager.await_event(request_streams, &current_dot_event);

        // ---- START BATCH DEDUP ----

        batch_codes_engine.dot(
            &code_query,
            &code_query_insert,
            &query_db_size,
            request_streams,
            request_cublas_handles,
        );

        batch_masks_engine.dot(
            &mask_query,
            &mask_query_insert,
            &query_db_size,
            request_streams,
            request_cublas_handles,
        );

        batch_codes_engine.dot_reduce(
            &code_query_sums,
            &code_query_insert_sums,
            &query_db_size,
            request_streams,
        );

        batch_masks_engine.dot_reduce(
            &mask_query_sums,
            &mask_query_insert_sums,
            &query_db_size,
            request_streams,
        );

        batch_codes_engine.reshare_results(&query_db_size, request_streams);
        batch_masks_engine.reshare_results(&query_db_size, request_streams);

        // ---- END BATCH DEDUP ----

        debug_record_event!(device_manager, request_streams, timers);

        codes_engine.dot(
            &code_query,
            &(
                device_ptrs(&code_db_slices.0 .0),
                device_ptrs(&code_db_slices.0 .1),
            ),
            &current_db_size_stream,
            request_streams,
            request_cublas_handles,
        );

        masks_engine.dot(
            &mask_query,
            &(
                device_ptrs(&mask_db_slices.0 .0),
                device_ptrs(&mask_db_slices.0 .1),
            ),
            &current_db_size_stream,
            request_streams,
            request_cublas_handles,
        );

        debug_record_event!(device_manager, request_streams, timers);

        // BLOCK 2: calculate final dot product result, exchange and compare
        device_manager.await_event(request_streams, &current_exchange_event);

        codes_engine.dot_reduce(
            &code_query_sums,
            &(
                device_ptrs(&code_db_slices.1 .0),
                device_ptrs(&code_db_slices.1 .1),
            ),
            &current_db_size_stream,
            request_streams,
        );
        masks_engine.dot_reduce(
            &mask_query_sums,
            &(
                device_ptrs(&mask_db_slices.1 .0),
                device_ptrs(&mask_db_slices.1 .1),
            ),
            &current_db_size_stream,
            request_streams,
        );

        device_manager.record_event(request_streams, &next_dot_event);

        debug_record_event!(device_manager, request_streams, timers);

        codes_engine.reshare_results(&current_db_size_stream, request_streams);
        masks_engine.reshare_results(&current_db_size_stream, request_streams);

        debug_record_event!(device_manager, request_streams, timers);

        device_manager.record_event(request_streams, &next_exchange_event);

        println!("phase 1 done");

        // Convert a bunch of objects to device pointers to not have copies of memory
        let thread_streams = request_streams
            .iter()
            .map(|s| s.stream as u64)
            .collect::<Vec<_>>();
        let thread_device_manager = device_manager.clone();
        // let thread_devs = thread_device_manager.devices();
        let thread_evts = end_timer.iter().map(|e| *e as u64).collect::<Vec<_>>();
        let thread_current_stream_event = current_stream_event
            .iter()
            .map(|e| *e as u64)
            .collect::<Vec<_>>();
        let thread_current_db_size_mutex = current_db_size_mutex
            .iter()
            .map(Arc::clone)
            .collect::<Vec<_>>();
        let db_sizes_batch = query_db_size.clone();
        let thread_request_results_batch = device_ptrs(&request_results_batch);
        let thread_request_results = device_ptrs(&request_results);
        let thread_request_final_results = device_ptrs(&request_final_results);

        // Batch phase 1 results
        let thread_code_results_batch = device_ptrs(&batch_codes_engine.results);
        let thread_code_results_peer_batch = device_ptrs(&batch_codes_engine.results_peer);
        let thread_mask_results_batch = device_ptrs(&batch_masks_engine.results);
        let thread_mask_results_peer_batch = device_ptrs(&batch_masks_engine.results_peer);

        // DB phase 1 results
        let thread_code_results = device_ptrs(&codes_engine.results);
        let thread_code_results_peer = device_ptrs(&codes_engine.results_peer);
        let thread_mask_results = device_ptrs(&masks_engine.results);
        let thread_mask_results_peer = device_ptrs(&masks_engine.results_peer);

        let thread_phase2 = phase2.clone();
        let thread_phase2_batch = phase2_batch.clone();
        let thread_distance_comparator = distance_comparator.clone();
        let thread_code_db_slices = slice_tuples_to_ptrs(&code_db_slices);
        let thread_mask_db_slices = slice_tuples_to_ptrs(&mask_db_slices);
        let thread_request_ids = batch.request_ids.clone();

        let thread_sender = tx.clone();

        previous_thread_handle = Some(spawn_blocking(move || {
            // Wait for Phase 1 to finish
            await_streams(&thread_streams);

            // Wait for Phase 2 of previous round to finish in order to not have them overlapping
            if previous_thread_handle.is_some() {
                runtime::Handle::current().block_on(previous_thread_handle.unwrap()).unwrap();
            }

            let thread_devs = thread_device_manager.devices();
            let mut thread_phase2_batch = thread_phase2_batch.lock().unwrap();
            let mut thread_phase2 = thread_phase2.lock().unwrap();
            let tmp_distance_comparator = thread_distance_comparator.lock().unwrap();
            let (result_sizes, db_sizes): (Vec<_>, Vec<_>) = thread_current_db_size_mutex
                .iter()
                .map(|e| {
                    let db_size = *e.lock().unwrap();
                    (db_size * QUERIES, db_size)
                })
                .unzip();

            let result_sizes_batch = db_sizes_batch
                .iter()
                .map(|&e| e * QUERIES)
                .collect::<Vec<_>>();

            let mut code_dots_batch: Vec<ChunkShare<u16>> = device_ptrs_to_shares(
                &thread_code_results_batch,
                &thread_code_results_peer_batch,
                &result_sizes_batch,
                &thread_devs,
            );
            let mut mask_dots_batch: Vec<ChunkShare<u16>> = device_ptrs_to_shares(
                &thread_mask_results_batch,
                &thread_mask_results_peer_batch,
                &result_sizes_batch,
                &thread_devs,
            );

            let mut code_dots: Vec<ChunkShare<u16>> = device_ptrs_to_shares(
                &thread_code_results,
                &thread_code_results_peer,
                &result_sizes,
                &thread_devs,
            );
            let mut mask_dots: Vec<ChunkShare<u16>> = device_ptrs_to_shares(
                &thread_mask_results,
                &thread_mask_results_peer,
                &result_sizes,
                &thread_devs,
            );

            // We only use the default streams of the devices, therefore Phase 2's are never
            // running concurrently
            let streams = thread_phase2
                .get_devices()
                .iter()
                .map(|d| *d.cu_stream() as u64)
                .collect::<Vec<_>>();

            // Phase 2 [Batch]: compare each result against threshold
            thread_phase2_batch.compare_threshold_masked_many(&code_dots_batch, &mask_dots_batch);

            // Phase 2 [Batch]: Reveal the binary results
            let res = thread_phase2_batch.take_result_buffer();
            let mut thread_request_results_slice_batch: Vec<CudaSlice<u32>> = device_ptrs_to_slices(
                &thread_request_results_batch,
                &vec![QUERIES; thread_devs.len()],
                &thread_devs,
            );

            let chunk_size_batch = thread_phase2_batch.chunk_size();
            open(
                &mut thread_phase2_batch,
                &res,
                &tmp_distance_comparator,
                &thread_request_results_slice_batch,
                chunk_size_batch,
                &db_sizes_batch,
            );
            thread_phase2_batch.return_result_buffer(res);

            // Phase 2 [DB]: compare each result against threshold
            thread_phase2.compare_threshold_masked_many(&code_dots, &mask_dots);

            // Phase 2 [DB]: Reveal the binary results
            let res = thread_phase2.take_result_buffer();
            let mut thread_request_results_slice: Vec<CudaSlice<u32>> = device_ptrs_to_slices(
                &thread_request_results,
                &vec![QUERIES; thread_devs.len()],
                &thread_devs,
            );

            let chunk_size = thread_phase2.chunk_size();
            open(
                &mut thread_phase2,
                &res,
                &tmp_distance_comparator,
                &thread_request_results_slice,
                chunk_size,
                &db_sizes,
            );
            thread_phase2.return_result_buffer(res);

            // Merge results and fetch matching indices
            let host_results = tmp_distance_comparator.merge_results(
                &thread_request_results_batch,
                &thread_request_results,
                &thread_request_final_results,
                &streams,
            );

            // Evaluate the results across devices
            let mut merged_results = get_merged_results(&host_results, thread_devs.len());
            let insertion_list = merged_results
                .iter()
                .enumerate()
                .filter(|&(_idx, &num)| num == u32::MAX)
                .map(|(idx, _num)| idx)
                .collect::<Vec<_>>();

            let insertion_list = distribute_insertions(&insertion_list, &db_sizes);

            // Calculate the new indices for the inserted queries
            let mut matches = vec![true; N_QUERIES];
            let total_db_size: usize = db_sizes.iter().sum();

            let mut last_index = total_db_size as u32;
            let mut c: usize = 0;
            let mut b: usize = 0;
            while b < insertion_list.len() - 1 {
                b = 0;
                for i in 0..insertion_list.len() {
                    if c >= insertion_list[i].len() {
                        b += 1;
                        continue;
                    }
                    merged_results[insertion_list[i][c]] = last_index;
                    matches[insertion_list[i][c]] = false;
                    last_index += 1;
                }
                c += 1;
            }

            // DEBUG
            println!("Insertion list: {:?}", insertion_list);

            for i in 0..thread_devs.len() {
                thread_devs[i].bind_to_thread().unwrap();
                if insertion_list.len() > i {
                    let mut old_db_size = *thread_current_db_size_mutex[i].lock().unwrap();
                    for insertion_idx in insertion_list[i].clone() {
                        // Append to codes and masks db
                        for (db, query, sums) in [
                            (
                                &thread_code_db_slices,
                                &code_query_insert,
                                &code_query_insert_sums,
                            ),
                            (
                                &thread_mask_db_slices,
                                &mask_query_insert,
                                &mask_query_insert_sums,
                            ),
                        ] {
                            dtod_at_offset(
                                db.0 .0[i],
                                old_db_size * IRIS_CODE_LENGTH,
                                query.0[i],
                                insertion_idx * IRIS_CODE_LENGTH * ROTATIONS,
                                IRIS_CODE_LENGTH,
                                streams[i],
                            );

                            dtod_at_offset(
                                db.0 .1[i],
                                old_db_size * IRIS_CODE_LENGTH,
                                query.1[i],
                                insertion_idx * IRIS_CODE_LENGTH * ROTATIONS,
                                IRIS_CODE_LENGTH,
                                streams[i],
                            );

                            dtod_at_offset(
                                db.1 .0[i],
                                old_db_size * mem::size_of::<u32>(),
                                sums.0[i],
                                insertion_idx * mem::size_of::<u32>() * ROTATIONS,
                                mem::size_of::<u32>(),
                                streams[i],
                            );

                            dtod_at_offset(
                                db.1 .1[i],
                                old_db_size * mem::size_of::<u32>(),
                                sums.1[i],
                                insertion_idx * mem::size_of::<u32>() * ROTATIONS,
                                mem::size_of::<u32>(),
                                streams[i],
                            );
                        }
                        old_db_size += 1;
                    }

                    // Write new db sizes to device
                    *thread_current_db_size_mutex[i].lock().unwrap() +=
                        insertion_list[i].len() as usize;

                    // DEBUG
                    println!(
                        "Updating DB size on device {}: {:?}",
                        i,
                        *thread_current_db_size_mutex[i].lock().unwrap()
                    );
                }

                // Update Phase 2 chunk size to max all db sizes on all devices
                let max_db_size = thread_current_db_size_mutex
                    .iter()
                    .map(|e| *e.lock().unwrap())
                    .max()
                    .unwrap();
                let new_chunk_size = (QUERIES * max_db_size).div_ceil(2048) * 2048;
                assert!(new_chunk_size <= phase2_chunk_size_max);
                thread_phase2.set_chunk_size(new_chunk_size / 64);

                // Emit stream finished event to unblock the stream after the following
                unsafe {
                    event::record(
                        thread_current_stream_event[i] as *mut _,
                        thread_streams[i] as *mut _,
                    )
                    .unwrap();

                    // DEBUG: emit event to measure time for e2e process
                    event::record(thread_evts[i] as *mut _, thread_streams[i] as *mut _).unwrap();
                }
            }

            // Pass to internal sender thread
            thread_sender
                .try_send((merged_results, thread_request_ids, matches))
                .unwrap();

            // Make sure to not call `Drop` on those
            forget_vec!(code_dots);
            forget_vec!(mask_dots);
            forget_vec!(code_dots_batch);
            forget_vec!(mask_dots_batch);
            forget_vec!(thread_request_results_slice);
            forget_vec!(thread_request_results_slice_batch);
        }));

        // Prepare for next batch
        timer_events.push(timers);

        previous_previous_stream_event = previous_stream_event;
        previous_stream_event = current_stream_event;
        current_stream_event = device_manager.create_events();
        current_dot_event = next_dot_event;
        current_exchange_event = next_exchange_event;
        next_dot_event = device_manager.create_events();
        next_exchange_event = device_manager.create_events();

        println!("CPU time of one iteration {:?}", now.elapsed());
    }

    // Await the last thread for benching
    previous_thread_handle.unwrap().await?;

    println!(
        "Total time for {} iterations: {:?}",
        N_BATCHES - 1,
        total_time.elapsed() - batch_times
    );

    sleep(Duration::from_secs(5)).await;

    for timers in timer_events {
        unsafe {
            device_manager.device(0).bind_to_thread().unwrap();
            let dot_time = elapsed(timers[0][0], timers[1][0]).unwrap();
            let exchange_time = elapsed(timers[2][0], timers[3][0]).unwrap();
            println!(
                "Dot time: {:?}, Exchange time: {:?}",
                dot_time, exchange_time
            );
        }
    }

    for i in 0..device_manager.device_count() {
        unsafe {
            device_manager.device(i).bind_to_thread().unwrap();
            let total_time = elapsed(start_timer[i], end_timer[i]).unwrap();
            println!("Total time: {:?}", total_time);
        }
    }

    Ok(())
}<|MERGE_RESOLUTION|>--- conflicted
+++ resolved
@@ -39,13 +39,7 @@
     sync::{atomic::AtomicUsize, Arc, Mutex},
     time::{Duration, Instant},
 };
-<<<<<<< HEAD
-use tokio::{sync::mpsc, task::spawn_blocking, time::sleep};
-=======
-use tokio::{
-    runtime, task::{spawn_blocking, JoinHandle}, time::sleep
-};
->>>>>>> 60c34c2a
+use tokio::{runtime, sync::mpsc, task::{spawn_blocking, JoinHandle}, time::sleep};
 
 const REGION: &str = "eu-north-1";
 const DB_SIZE: usize = 8 * 1_000;
